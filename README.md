<<<<<<< HEAD
# Binance Data Pipeline

A data pipeline for collecting and analyzing Binance cryptocurrency data, including spot and futures market data, funding rates, and margin interest rates.

## Features

- Collects spot and perpetual futures market data from Binance
- Stores data in DuckDB for efficient querying
- Automated data updates on configurable schedules
- Telegram notifications for important events
- Docker support for easy deployment

## Prerequisites

- Git
- Docker and Docker Compose
- Binance API credentials
- Telegram Bot Token (optional)

## Installation & Deployment

### 1. Clone the Repository

```bash
cd /data/max # or your preferred directory
git clone https://github.com/albusmaxgrangerthu/binancedatapipeline.git
cd binancedatapipeline
```

### 2. Configure Environment Variables

Create a `.env` file in the project root:

```bash
## Create and edit .env file
cat > .env << EOL
BINANCE_API_KEY=your_binance_api_key
BINANCE_API_SECRET=your_binance_api_secret
COINGECKO_API_KEY=your_coingecko_api_key

DATABASE_DIR=/app/data
CODEBOOK_DIR=/app/codebook

TELEGRAM_BOT_TOKEN=your_telegram_bot_token
TELEGRAM_CHAT_ID=your_telegram_chat_id
EOL
```

### 3. Create Required Directories

```bash
mkdir -p data logs
```

### 4. Build and Run with Docker

```bash
docker-compose build # build the container
docker-compose up -d # run in detached mode
docker-compose logs -f # view logs
```

## Project Structure

```bash
binancedatapipeline/
├── app/
│ └── src/
│ ├── scheduler.py # Main scheduling script
│ ├── crypto_data_pipeline.py
│ └── crypto_utils.py
├── data/ # Database storage
├── logs/ # Application logs
├── Dockerfile
├── docker-compose.yml
├── requirements.txt
└── .env # Configuration (not in git)
```

## Updating the Application

To update the application with the latest changes:

```bash
git pull # pull the latest changes
docker-compose down # Rebuild and restart containers
docker-compose up -d --build
```

## Monitoring

### View Container Status

```bash
docker-compose ps
```

### Check Logs

```bash
docker-compose logs -f
```

## Data Storage

- All market data is stored in DuckDB database in the `data` directory
- Logs are stored in the `logs` directory
- Both directories are mounted as volumes in the Docker container

## Contributing

1. Fork the repository
2. Create your feature branch (`git checkout -b feature/AmazingFeature`)
3. Commit your changes (`git commit -m 'Add some AmazingFeature'`)
4. Push to the branch (`git push origin feature/AmazingFeature`)
5. Open a Pull Request

## License

This project is licensed under the MIT License - see the LICENSE file for details

## Acknowledgments

- Binance API
- DuckDB
- Python community

## Notes

1. Need to use binance api key and binance api secret, fill it in the .env
=======
1. if needs to update margin interest rate table, please set up binance api key and binance api secret, fill it in the .env.
>>>>>>> 599a6ed3
2. can first try manually update in the .ipynb file and see if it works
3. the freq of kilnes are 1min, might have too many data and took too much time to update if the time range are too large<|MERGE_RESOLUTION|>--- conflicted
+++ resolved
@@ -1,136 +1,3 @@
-<<<<<<< HEAD
-# Binance Data Pipeline
-
-A data pipeline for collecting and analyzing Binance cryptocurrency data, including spot and futures market data, funding rates, and margin interest rates.
-
-## Features
-
-- Collects spot and perpetual futures market data from Binance
-- Stores data in DuckDB for efficient querying
-- Automated data updates on configurable schedules
-- Telegram notifications for important events
-- Docker support for easy deployment
-
-## Prerequisites
-
-- Git
-- Docker and Docker Compose
-- Binance API credentials
-- Telegram Bot Token (optional)
-
-## Installation & Deployment
-
-### 1. Clone the Repository
-
-```bash
-cd /data/max # or your preferred directory
-git clone https://github.com/albusmaxgrangerthu/binancedatapipeline.git
-cd binancedatapipeline
-```
-
-### 2. Configure Environment Variables
-
-Create a `.env` file in the project root:
-
-```bash
-## Create and edit .env file
-cat > .env << EOL
-BINANCE_API_KEY=your_binance_api_key
-BINANCE_API_SECRET=your_binance_api_secret
-COINGECKO_API_KEY=your_coingecko_api_key
-
-DATABASE_DIR=/app/data
-CODEBOOK_DIR=/app/codebook
-
-TELEGRAM_BOT_TOKEN=your_telegram_bot_token
-TELEGRAM_CHAT_ID=your_telegram_chat_id
-EOL
-```
-
-### 3. Create Required Directories
-
-```bash
-mkdir -p data logs
-```
-
-### 4. Build and Run with Docker
-
-```bash
-docker-compose build # build the container
-docker-compose up -d # run in detached mode
-docker-compose logs -f # view logs
-```
-
-## Project Structure
-
-```bash
-binancedatapipeline/
-├── app/
-│ └── src/
-│ ├── scheduler.py # Main scheduling script
-│ ├── crypto_data_pipeline.py
-│ └── crypto_utils.py
-├── data/ # Database storage
-├── logs/ # Application logs
-├── Dockerfile
-├── docker-compose.yml
-├── requirements.txt
-└── .env # Configuration (not in git)
-```
-
-## Updating the Application
-
-To update the application with the latest changes:
-
-```bash
-git pull # pull the latest changes
-docker-compose down # Rebuild and restart containers
-docker-compose up -d --build
-```
-
-## Monitoring
-
-### View Container Status
-
-```bash
-docker-compose ps
-```
-
-### Check Logs
-
-```bash
-docker-compose logs -f
-```
-
-## Data Storage
-
-- All market data is stored in DuckDB database in the `data` directory
-- Logs are stored in the `logs` directory
-- Both directories are mounted as volumes in the Docker container
-
-## Contributing
-
-1. Fork the repository
-2. Create your feature branch (`git checkout -b feature/AmazingFeature`)
-3. Commit your changes (`git commit -m 'Add some AmazingFeature'`)
-4. Push to the branch (`git push origin feature/AmazingFeature`)
-5. Open a Pull Request
-
-## License
-
-This project is licensed under the MIT License - see the LICENSE file for details
-
-## Acknowledgments
-
-- Binance API
-- DuckDB
-- Python community
-
-## Notes
-
 1. Need to use binance api key and binance api secret, fill it in the .env
-=======
-1. if needs to update margin interest rate table, please set up binance api key and binance api secret, fill it in the .env.
->>>>>>> 599a6ed3
 2. can first try manually update in the .ipynb file and see if it works
 3. the freq of kilnes are 1min, might have too many data and took too much time to update if the time range are too large