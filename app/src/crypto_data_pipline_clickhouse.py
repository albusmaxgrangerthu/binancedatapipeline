from dataclasses import dataclass
from typing import Dict, List, Any, Callable, Optional, Union
from enum import Enum

from config import *
from utils_clickhouse import *

from binance.spot import Spot
from binance.um_futures import UMFutures
import logging

import pandas_ta as ta  # Much simpler with pandas_ta

from ratelimit import limits, sleep_and_retry
from tenacity import retry, stop_after_attempt, wait_exponential
from tqdm import tqdm

from concurrent.futures import ThreadPoolExecutor
import threading

# REST API for Historical Data
class BinanceDataFetcher:
    # Add class constants for rate limits
    SPOT_WEIGHT_LIMIT = 5500    # requests per minute for spot
    SPOT_KLINE_WEIGHT = 2 # limit 1000
    FUTURES_WEIGHT_LIMIT = 2300 # requests per minute for futures
    FUTURES_KLINE_WEIGHT = 2 # limit 499
    OPTIONS_WEIGHT_LIMIT = 2300 # requests per minute for options
    OPTIONS_KLINE_WEIGHT = 1 # limit 1500
    RATE_LIMIT_PERIOD = 60    # seconds

    FR_LIMIT = 1000
    FR_PERIOD = 60 * 5

    MR_LIMIT = 1000
    MR_PERIOD = 60

    FUTURES_MAX_WORKERS = 8
    SPOT_MAX_WORKERS = 10
    OPTIONS_MAX_WORKERS = 3

    RATE_LIMIT_DELAY = 30         # 30 seconds 


    def __init__(self, con: Client, api_key: Optional[str] = None, api_secret: Optional[str] = None):
        """
        Initialize Binance data fetcher with optional API credentials
        """
        self.spot_client = Spot(api_key=api_key, api_secret=api_secret)
        self.um_futures_client = UMFutures(key=api_key, secret=api_secret)
        self.options_client = BinanceOptionsClient(api_key=api_key, api_secret=api_secret)
        self.con = con

        # Setup logging
        logging.basicConfig(level=logging.INFO)
        self.logger = logging.getLogger(__name__)
        
    @retry(
        stop=stop_after_attempt(3),
        wait=wait_exponential(multiplier=1, min=4, max=10),
        reraise=True
    )
    def get_spot_symbols(self) -> pd.DataFrame:
        """
        Fetch all available spot trading pairs
        Returns DataFrame with symbol details
        """
        try:
            # Request SPOT exchange information
            exchange_info = self.spot_client.exchange_info(permissions=['SPOT'])
            symbols_data = []
            
            for symbol in exchange_info['symbols']:
                # Get filter information
                price_filter = next((f for f in symbol['filters'] if f['filterType'] == 'PRICE_FILTER'), None)
                lot_size = next((f for f in symbol['filters'] if f['filterType'] == 'LOT_SIZE'), None)
                
                symbol_info = {
                    'symbol': symbol['symbol'],
                    'base_asset': symbol['baseAsset'],
                    'quote_asset': symbol['quoteAsset'],
                    'exchange': 'binance',
                    'type': 'SPOT',
                    'status': symbol['status'],
                    'is_spot_trading_allowed': symbol['isSpotTradingAllowed'],
                    'is_margin_trading_allowed': symbol['isMarginTradingAllowed'],
                    
                    # precision
                    'base_precision': symbol['baseAssetPrecision'],
                    'quote_precision': symbol['quoteAssetPrecision'],
                    'min_price': float(price_filter['minPrice']) if price_filter else None,
                    'max_price': float(price_filter['maxPrice']) if price_filter else None,
                    'tick_size': float(price_filter['tickSize']) if price_filter else None,
                    'min_qty': float(lot_size['minQty']) if lot_size else None,
                    'max_qty': float(lot_size['maxQty']) if lot_size else None,
                    'step_size': float(lot_size['stepSize']) if lot_size else None
                }
                symbols_data.append(symbol_info)
                
            df = pd.DataFrame(symbols_data)
            self.logger.info(f"Fetched {len(df)} spot symbols")
            return df
            
        except Exception as e:
            self.logger.error(f"Error fetching spot symbols: {e}")
            raise
    
    @retry(
        stop=stop_after_attempt(3),
        wait=wait_exponential(multiplier=1, min=4, max=10),
        reraise=True
    )
    def get_um_perpetual_symbols(self) -> pd.DataFrame:
        """
        Fetch all USD-M perpetual futures trading pairs
        Returns DataFrame with symbol details
        """
        try:
            exchange_info = self.um_futures_client.exchange_info()
            symbols_data = []
            
            for symbol in exchange_info['symbols']:
                if symbol['contractType'] == 'PERPETUAL':
                    symbol_info = {
                        'symbol': symbol['symbol'],
                        'base_asset': symbol['baseAsset'],
                        'quote_asset': symbol['quoteAsset'],
                        'margin_asset': symbol['marginAsset'], 
                        'exchange': 'binance',
                        'type': symbol['contractType'],
                        'underlyingSubType': ','.join(symbol['underlyingSubType']),
                        'status': symbol['status'],                       
                        'onboard_date': symbol['onboardDate'],
                        'delivery_date': symbol['deliveryDate'],
                        
                        # precision
                        'price_precision': symbol['pricePrecision'],
                        'quantity_precision': symbol['quantityPrecision'],  
                        # Market Order Protection
                        # trigger protect; place order vs execute order 条件触发止盈止损单保护; STOP_MARKET, TAKE_PROFIT_MARKET 
                        # marketTakeBound; 市价单保护; direct take MARKET                     
                        # Limit Order Filter
                        'min_price': float(symbol['filters'][0]['minPrice']),
                        'max_price': float(symbol['filters'][0]['maxPrice']),
                        'tick_size': float(symbol['filters'][0]['tickSize']),
                        'min_qty': float(symbol['filters'][1]['minQty']),
                        'max_qty': float(symbol['filters'][1]['maxQty']),
                        'step_size': float(symbol['filters'][1]['stepSize'])
                        
                    }
                    symbols_data.append(symbol_info)
            
            df = pd.DataFrame(symbols_data)
            # the dates are both in UTC tz
            df['delivery_date'] = pd.to_datetime(df['delivery_date'], unit='ms')
            df['onboard_date'] = pd.to_datetime(df['onboard_date'], unit='ms')
            self.logger.info(f"Fetched {len(df)} perpetual futures symbols")
            return df
            
        except Exception as e:
            self.logger.error(f"Error fetching perpetual futures symbols: {e}")
            raise
    
    @retry(
        stop=stop_after_attempt(3),
        wait=wait_exponential(multiplier=1, min=4, max=10),
        reraise=True
    )
    def get_option_symbols(self) -> pd.DataFrame:
        """
        Fetch all available options trading pairs
        Returns DataFrame with symbol details
        """
        try:
            # Get all options symbols
            exchange_info = self.options_client.get_exchange_info()
            symbols_data = []
            
            for symbol in exchange_info['optionSymbols']:
                # Flatten the filters dictionary
                filters = symbol['filters']
                price_filter = next(f for f in filters if f['filterType'] == 'PRICE_FILTER')
                lot_filter = next(f for f in filters if f['filterType'] == 'LOT_SIZE')
                
                symbol_data = {
                    'symbol': symbol['symbol'],
                    'underlying': symbol['underlying'],
                    'quoteAsset': symbol['quoteAsset'],
                    'unit': symbol['unit'],
                    'exchange': 'binance',
                    'type': 'OPTION',
                    'expiryDate': symbol['expiryDate'],
                    'side': symbol['side'],                  
                    'strikePrice': float(symbol['strikePrice']),
                                 
                    # Price filter info
                    'minPrice': float(price_filter['minPrice']),
                    'maxPrice': float(price_filter['maxPrice']),
                    'tickSize': float(price_filter['tickSize']),
                    'priceScale': symbol['priceScale'],
                    # Lot size filter info
                    'minQty': float(lot_filter['minQty']),
                    'maxQty': float(lot_filter['maxQty']),
                    'stepSize': float(lot_filter['stepSize']),
                    'quantityScale': symbol['quantityScale'],
                    # Fee rates
                    'makerFeeRate': float(symbol['makerFeeRate']),
                    'takerFeeRate': float(symbol['takerFeeRate']),
                    'liquidationFeeRate': float(symbol['liquidationFeeRate']),
                    # Margin requirements
                    'initialMargin': float(symbol['initialMargin']),
                    'maintenanceMargin': float(symbol['maintenanceMargin']),
                    'minInitialMargin': float(symbol['minInitialMargin']),
                    'minMaintenanceMargin': float(symbol['minMaintenanceMargin'])
                }
                symbols_data.append(symbol_data)     
          
            df = pd.DataFrame(symbols_data)
            df['expiryDate'] = pd.to_datetime(df['expiryDate'], unit='ms')
            self.logger.info(f"Fetched {len(df)} active options symbols")
            return df

        except Exception as e:
            self.logger.error(f"Error fetching active options symbols: {e}")
            raise
    
    @retry(
        stop=stop_after_attempt(3),
        wait=wait_exponential(multiplier=1, min=4, max=10),
        reraise=True
    )
    @sleep_and_retry
    @limits(calls=390/OPTIONS_MAX_WORKERS, period=RATE_LIMIT_PERIOD)
    def _rate_limited_exercise_history(self, underlying: str, **kwargs) -> List:
        """Base rate-limited exercise history API call"""
        try:
            return self.options_client.get_exercise_history(underlying=underlying, **kwargs)
        except Exception as e:
            self._handle_rate_limit_error(e)
            # Handle rate limits
            if '418' in str(e):
                return self._rate_limited_exercise_history(underlying, **kwargs)             
            # Other errors
            raise
    
    def get_option_exercise_history(self, 
                             underlying: str,
                             start_time: int = None,
                             end_time: int = None,
                             limit: int = 100) -> pd.DataFrame:
        """
        Fetch exercise history
        (start_time, end_time)
        """
        try:
            exercise_history = self._rate_limited_exercise_history(
                underlying=underlying,
                startTime=start_time,
                endTime=end_time,
                limit=limit
            )
            
            if not exercise_history:
                return pd.DataFrame()
            
            df = pd.DataFrame(exercise_history)
            return df
        except Exception as e:
            self.logger.error(f"Error fetching option exercise history: {e}")
            raise

    def get_historical_option_exercise_history(self, 
                                                 underlying: str,
                                                 start_time: Union[str, datetime, int],
                                                 end_time: Union[str, datetime, int],
                                                 limit: int = 100) -> pd.DataFrame:
        """Fetch historical options exercise history"""
        try:
            all_exercise_history = []
            ts_col = 'expiryDate'
            
            if isinstance(start_time, (str, datetime)):
                start_time_ms = int(pd.Timestamp(start_time).timestamp() * 1000) - 1
            else:
                start_time_ms = start_time - 1
            if isinstance(end_time, (str, datetime)):
                end_time_ms = int(pd.Timestamp(end_time).timestamp() * 1000) + 1 # ()
            else:
                end_time_ms = end_time + 1
            
            current_end_ms = end_time_ms
            while current_end_ms > start_time_ms:              
                df = self.get_option_exercise_history(
                    underlying=underlying,
                    start_time=start_time_ms,
                    end_time=current_end_ms,
                    limit=limit
                )

                self.logger.info(
                    f"Fetched {len(df)} options exercise history for {underlying} "
                    f"from {pd.to_datetime(start_time_ms, unit='ms')} to {pd.to_datetime(current_end_ms, unit='ms')}"
                )
                if not df.empty:
                    all_exercise_history.append(df)
                    
                    if len(df) == limit:    # for a given underlying, the max symbols at one day < limit   
                        if current_end_ms > int(df[ts_col].iloc[-1]) + 1:
                            current_end_ms = int(df[ts_col].iloc[-1]) + 1
                        else:
                            current_end_ms = int(df[ts_col].iloc[-1])
                    else:
                        break
                else:
                    break              
                
            if all_exercise_history:
                result = pd.concat(all_exercise_history, axis=0)
                result = (result
                        .drop_duplicates(subset=['symbol', ts_col], keep='first')
                        .sort_values(['symbol', ts_col])
                        .reset_index(drop=True))
                
                result['underlying'] = underlying
                return result
            
            return pd.DataFrame()
        
        except Exception as e:
            self.logger.error(f"Error fetching historical option exercise history: {e}")
            raise

    def fetch_market_option_exercise_history_threadpool(self,
                                                        start_time: Union[str, datetime, int],
                                                        end_time: Union[str, datetime, int],
                                                        limit: int = 100) -> pd.DataFrame:
        """Fetch historical options exercise history using thread pool"""
        try:
            # Get current active underlying
            symbols_df = pd.DataFrame(self.options_client.get_exchange_info()['optionContracts'])
            ts_col = 'expiryDate'

            # Calculate optimal thread count based on rate limits
            max_workers = self.OPTIONS_MAX_WORKERS  # Conservative

            self.logger.info(
                f"Fetching option exercise history for {len(symbols_df)} underlyings "
                f"using {max_workers} threads"
            )
            
            # Set default time range if not provided
            if end_time is None:
                end_time = datetime.now(timezone.utc)
            if start_time is None:
                start_time = datetime(2025, 1, 20)  
            
            # Shared result containers
            all_results = []
            failed_symbols = []
            result_lock = threading.Lock()  
            
            def process_symbol(symbol):
                """Thread worker function"""
                try:
                    exercise_history = self.get_historical_option_exercise_history(
                        underlying=symbol,
                        start_time=start_time,
                        end_time=end_time,
                        limit=limit
                    )
                    
                    if not exercise_history.empty:
                        with result_lock:
                            all_results.append(exercise_history)
                            self.logger.info(
                                f"Fetched {len(exercise_history)} exercise history for {symbol} "
                                f"from {pd.to_datetime(exercise_history[ts_col].min(), unit='ms')} to {pd.to_datetime(exercise_history[ts_col].max(), unit='ms')}"
                            )
                except Exception as e:
                    if '418' in str(e):
                        self._handle_rate_limit_error(e)
                        return process_symbol(symbol)
                    with result_lock:
                        failed_symbols.append(symbol)
                        self.logger.error(f"Error fetching {symbol}: {e}")

            # Process symbols using thread pool
            with ThreadPoolExecutor(max_workers=max_workers) as executor:
                futures = []

                # Submit all symbols to thread pool
                for _, row in symbols_df.iterrows():
                    symbol = row['underlying']
                    futures.append(
                        executor.submit(process_symbol, symbol)
                    )
                
                # Show progress bar while waiting for completion    
                with tqdm(total=len(futures), desc="Fetching options exercise history") as pbar:
                    for future in futures:
                        future.result()  # Wait for completion
                        pbar.update(1)

            # Report failed symbols and process final results
            if failed_symbols:
                self.logger.warning(
                    f"Failed to fetch data for {len(failed_symbols)} symbols: {failed_symbols}"
                )

            if all_results:
                result = pd.concat(all_results, axis=0)
                result = (result
                        .drop_duplicates(subset=['symbol'], keep='last')
                        .sort_values(['symbol'])
                        .reset_index(drop=True))
                
                result[ts_col] = pd.to_datetime(result[ts_col], unit='ms')
                
                numeric_cols = ['strikePrice', 'realStrikePrice']
                result[numeric_cols] = result[numeric_cols].astype(float)
                
                result['exchange'] = 'binance'
                result['type'] = 'OPTION'

                columns = ['symbol', 'exchange', 'type', 'underlying', ts_col, 
                           'strikePrice', 'realStrikePrice', 'strikeResult']
                return result[columns]
            
            return pd.DataFrame()
        
        except Exception as e:
            self.logger.error(f"Error in fetch_market_option_exercise_history_threadpool: {e}")
            raise
    
    
    @retry(
        stop=stop_after_attempt(3),
        wait=wait_exponential(multiplier=1, min=4, max=10),
        reraise=True
    )
    @sleep_and_retry
    @limits(calls=MR_LIMIT, period=MR_PERIOD)
    def _rate_limited_margin_interest_rates(self, asset: str, **kwargs) -> List:
        """Base rate-limited margin interest rate API call"""
        try:
            return self.spot_client.margin_interest_rate_history(asset=asset, **kwargs)
        except Exception as e:
            # Handle specific error codes first
            if '-1102' in str(e):  # Asset not supported
                self.logger.info(f"Asset {asset} not supported for margin interest rate")
                return []
            
            self._handle_rate_limit_error(e)
            # Handle rate limits
            if '418' in str(e):
                return self._rate_limited_margin_interest_rates(asset, **kwargs)
                
            # Other errors
            raise
    
    def get_margin_interest_rate(self, 
                        asset: Optional[str] = None,
                        start_time: int = None,
                        end_time: int = None,
                        vip_level: int = 0) -> pd.DataFrame:
        """
        Fetch margin interest rate history for spot margin
        """
        try:           
            margin_interest_rates = self._rate_limited_margin_interest_rates(
                asset=asset,
                startTime=start_time,
                endTime=end_time,
                vipLevel=vip_level
            )
            
            if not margin_interest_rates:
                #self.logger.info(f"Asset {asset} not supported for margin interest rate from {pd.to_datetime(start_time, unit='ms')} to {pd.to_datetime(end_time, unit='ms')}")
                return pd.DataFrame()
            
            df = pd.DataFrame(margin_interest_rates)           
            return df
            
        except Exception as e:
            self.logger.error(f"Error fetching margin interest rate data for {asset}: {e}")
            raise

    def get_historical_margin_interest_rate(self,
                              asset: str,
                              start_time: Union[str, datetime, int],
                              end_time: Union[str, datetime, int],
                              list_date: Union[str, datetime, int] = None,
                              delist_date: Union[str, datetime, int] = None,
                              vip_level: int = 0) -> pd.DataFrame:
        """
        Fetch historical margin interest rate data by making multiple requests if needed
        Handles rate limiting and pagination
        
        Parameters:
        - asset: Trading asset
        - start_time: Start time for historical data
        - end_time: End time for historical data
        - delivery_date: Delivery date for spot
        - vip_level: VIP level for margin interest rate
        
        Returns:
        - DataFrame with margin interest rate history
        """
        try:
            all_margin_interest_rates = []
            
            # Convert times to milliseconds timestamp
            if isinstance(start_time, (str, datetime)):
                start_time_ms = int(pd.Timestamp(start_time).timestamp() * 1000)
            else:
                start_time_ms = start_time
            if isinstance(end_time, (str, datetime)):
                end_time_ms = int(pd.Timestamp(end_time).timestamp() * 1000)
            else:
                end_time_ms = end_time

            if list_date and isinstance(list_date, (str, datetime)):
                list_date_ms = int(pd.Timestamp(list_date).timestamp() * 1000)
                start_time_ms = max(list_date_ms, start_time_ms)

            if delist_date and isinstance(delist_date, (str, datetime)):
                # Convert delivery_date to UTC timestamp in milliseconds
                delist_date_ms = int(pd.Timestamp(delist_date).timestamp() * 1000)
                
                # Compare millisecond timestamps directly
                end_time_ms = min(delist_date_ms, end_time_ms)
            
            current_start_ms = start_time_ms
            while current_start_ms <= end_time_ms:                
                # time.sleep(self.PAGINATION_DELAY)
                #print(f'''{asset} from {pd.to_datetime(current_start_ms, unit='ms')} to {pd.to_datetime(min(current_start_ms + 30 * 24 * 60 * 60 * 1000, end_time_ms), unit='ms')}''')
                df = self.get_margin_interest_rate(
                    asset=asset,
                    start_time=current_start_ms,
                    end_time=min(current_start_ms + 30 * 24 * 60 * 60 * 1000, end_time_ms),
                    vip_level=vip_level
                )
                
                if not df.empty:
                    all_margin_interest_rates.append(df)
                
                # Update start_time for next request; descending order 取第一行
                current_start_ms = min(current_start_ms + 30 * 24 * 60 * 60 * 1000, end_time_ms) + 1
            
            if all_margin_interest_rates:
                result = pd.concat(all_margin_interest_rates, axis=0)
                result = (result                    
                        .drop_duplicates(subset=['asset', 'timestamp'], keep='last')
                        .sort_values(['asset', 'timestamp'])
                        .reset_index(drop=True)
                        )
                
                return result
                
            return pd.DataFrame()
            
        except Exception as e:
            self.logger.error(f"Error fetching historical margin interest rate data for {asset}: {e}")
            raise

    def fetch_market_margin_interest_rates_threadpool(self,
                                start_time: Union[str, datetime, int],
                                end_time: Union[str, datetime, int],
                                vip_level: int = 0) -> pd.DataFrame:
        """Fetch margin interest rates using thread pool"""
        try:
            # Get current perpetual symbols
        
            symbols_df = clickhouse_query(self.con, 
                '''
                    with delivery_date as ( 
                        select 
                            symbol, 
                            min(timestamp) as list_date,
                            max(timestamp) as delist_date
                        from bn_spot_klines
                        group by symbol
                    )
                    select 
                        distinct s.base_asset as asset, 
                        d.list_date,
                        d.delist_date
                    from delivery_date d
                    inner join bn_spot_symbols s
                        on d.symbol = s.symbol
                    where s.base_asset not in ('TUSD', 'XUSD', 'WBTC', 'WBETH', 'BNSOL', 'USDP')
                ''')
            udst_df = pd.DataFrame({
                'asset': 'USDT',
                'list_date': symbols_df['list_date'].min(),
                'delist_date': symbols_df['delist_date'].max()
            }, index=[0])
            symbols_df = pd.concat([symbols_df, udst_df], ignore_index=True)

            # Calculate optimal thread count based on rate limit
            # 500 requests per 5 minutes = 100 requests per minute
            # Use conservative number of threads
            max_workers = self.SPOT_MAX_WORKERS

            self.logger.info(
                f"Fetching margin interest rates for {len(symbols_df)} symbols "
                f"using {max_workers} threads"
            )

            # Set default time range if not provided
            if end_time is None:
                end_time = datetime.now(timezone.utc)
            if start_time is None:
                start_time = datetime(2025, 1, 20)

            # Shared result containers with thread safety
            all_results = []
            failed_symbols = []
            result_lock = threading.Lock()

            def process_symbol(asset: str, list_date: str, delist_date: str) -> None:
                """Thread worker function"""
                try:
                    rates = self.get_historical_margin_interest_rate(
                        asset=asset,
                        start_time=start_time,
                        end_time=end_time,
                        list_date=list_date,
                        delist_date=delist_date,
                        vip_level=vip_level
                    )

                    if rates is not None and not rates.empty:
                        with result_lock:
                            all_results.append(rates)
                            self.logger.info(
                                f"Fetched {len(rates)} margin interest rates for {asset} "
                                f"from {pd.to_datetime(rates['timestamp'].min(), unit='ms')} to {pd.to_datetime(rates['timestamp'].max(), unit='ms')}"
                            )

                except Exception as e:
                    if '418' in str(e):
                        self._handle_rate_limit_error(e)
                        # Retry after IP ban
                        return process_symbol(asset, list_date, delist_date)
                    with result_lock:
                        failed_symbols.append(asset)
                        self.logger.error(f"Error fetching margin interest rates for {asset}: {e}")

            # Process symbols using thread pool
            with ThreadPoolExecutor(max_workers=max_workers) as executor:
                futures = []

                # Submit all symbols to thread pool
                for _, row in symbols_df.iterrows():
                    asset = row['asset']
                    list_date = row['list_date']
                    delist_date = row['delist_date']
                    futures.append(
                        executor.submit(process_symbol, asset, list_date, delist_date)
                    )

                # Show progress bar while waiting for completion
                with tqdm(total=len(futures), desc="Fetching margin interest rates") as pbar:
                    for future in futures:
                        future.result()  # Wait for completion
                        pbar.update(1)

            # Report failed symbols
            if failed_symbols:
                self.logger.warning(
                    f"Failed to fetch margin interest rates for {len(failed_symbols)} symbols: {failed_symbols}"
                )

            # Process final results
            if all_results:
                result = pd.concat(all_results, axis=0)
                result = (result
                        .drop_duplicates(subset=['asset', 'timestamp'], keep='last')
                        .sort_values(['asset', 'timestamp'])
                        .reset_index(drop=True))

                if not result.empty:
                    result['timestamp'] = pd.to_datetime(result['timestamp'], unit='ms')
                    result['dailyInterestRate'] = result['dailyInterestRate'].astype(float)
                    result['exchange'] = 'binance'
                    result['type'] = 'Margin'

                    # Reorder columns
                    columns = ['asset', 'exchange', 'type', 'timestamp', 'dailyInterestRate','vipLevel']
                    return result[columns]

            return pd.DataFrame()

        except Exception as e:
            self.logger.error(f"Error in fetch_market_margin_interest_rates: {e}")
            raise

    @retry(
        stop=stop_after_attempt(3),
        wait=wait_exponential(multiplier=1, min=4, max=10),
        reraise=True
    )
    @sleep_and_retry
    @limits(calls=FR_LIMIT, period=FR_PERIOD)  # Conservative API-level limit for funding rate endpoint
    def _rate_limited_funding_rates(self, symbol: str, **kwargs) -> List:
        """Base rate-limited funding API call"""
        try:
            return self.um_futures_client.funding_rate(symbol=symbol, **kwargs)
        except Exception as e:
            self._handle_rate_limit_error(e)
            # After waiting for IP ban, retry the request
            if '418' in str(e):
                return self._rate_limited_funding_rates(symbol, **kwargs)
            raise
    
    def get_funding_rate(self, 
                        symbol: Optional[str] = None,
                        start_time: int = None,
                        end_time: int = None,
                        limit: int = 1000) -> pd.DataFrame:
        """
        Fetch funding rate history for USD-M perpetual futures
        """
        try:
            
            funding_rates = self._rate_limited_funding_rates(
                symbol=symbol,
                startTime=start_time,
                endTime=end_time,
                limit=limit
            )
            
            if not funding_rates:
                return pd.DataFrame()
            
            df = pd.DataFrame(funding_rates)           
            return df
            
        except Exception as e:
            self.logger.error(f"Error fetching funding rate data for {symbol}: {e}")
            raise 
    
    def get_historical_funding_rate(self,
                              symbol: str,
                              start_time: Union[str, datetime, int],
                              end_time: Union[str, datetime, int],
                              delivery_date: Union[str, datetime, int] = '2100-12-25 08:00:00',
                              limit: int = 1000) -> pd.DataFrame:
        """
        Fetch historical funding rate data by making multiple requests if needed
        Handles rate limiting and pagination
        
        Parameters:
        - symbol: Trading pair symbol
        - start_time: Start time for historical data
        - end_time: End time for historical data
        - delivery_date: Delivery date for perpetual futures
        - limit: Number of records per request (max 1000)
        
        Returns:
        - DataFrame with funding rate history
        """
        try:
            all_funding_rates = []
            
            # Convert times to milliseconds timestamp
            if isinstance(start_time, (str, datetime)):
                start_time_ms = int(pd.Timestamp(start_time).timestamp() * 1000)
            else:
                start_time_ms = start_time
            
            if isinstance(end_time, (str, datetime)):
                end_time_ms = int(pd.Timestamp(end_time).timestamp() * 1000)
            else:
                end_time_ms = end_time
                
            # Get and check delivery date
            #with connect_duckdb(self.db_path) as con:
                #delivery_date = con.execute(f'''select delivery_date from bn_perp_symbols where symbol = '{symbol}' ''').fetchone()[0]
            
            if delivery_date and isinstance(delivery_date, (str, datetime)):
                # Convert delivery_date to UTC timestamp in milliseconds
                delivery_date_ms = int(pd.Timestamp(delivery_date).timestamp() * 1000)
                
                # Compare millisecond timestamps directly
                end_time_ms = min(end_time_ms, delivery_date_ms)
            
            current_start_ms = start_time_ms
            while current_start_ms <= end_time_ms:              
                # time.sleep(self.PAGINATION_DELAY)
                df = self.get_funding_rate(
                    symbol=symbol,
                    start_time=current_start_ms,
                    end_time=end_time_ms,
                    limit=limit
                )
                
                if df is None or df.empty:
                    break
                    
                all_funding_rates.append(df)
                
                # Update start_time for next request
                #current_start = int(df['fundingTime'].iloc[-1].timestamp() * 1000 + 1)
                current_start_ms = int(df['fundingTime'].iloc[-1]) + 1
            
            if all_funding_rates:
                result = pd.concat(all_funding_rates, axis=0)
                result = (result
                        .sort_values(['symbol', 'fundingTime'])
                        .drop_duplicates(subset=['symbol', 'fundingTime'], keep='last')
                        .reset_index(drop=True)
                        )
                
                return result
                
            return pd.DataFrame()
            
        except Exception as e:
            self.logger.error(f"Error fetching historical funding rate data for {symbol}: {e}")
            raise
        
    def fetch_market_funding_rates_threadpool(self,
                                start_time: Union[str, datetime, int],
                                end_time: Union[str, datetime, int]) -> pd.DataFrame:
        """Fetch funding rates using thread pool"""
        try:
            # Get current perpetual symbols
            symbols_df = clickhouse_query(self.con, f'''
                    select symbol, delivery_date 
                    from bn_perp_symbols 
                    where delivery_date >= '{pd.Timestamp(start_time)}'
            ''')

            # Calculate optimal thread count based on rate limit
            # 500 requests per 5 minutes = 100 requests per minute
            # Use conservative number of threads
            max_workers = self.FUTURES_MAX_WORKERS

            self.logger.info(
                f"Fetching funding rates for {len(symbols_df)} perpetual symbols "
                f"using {max_workers} threads"
            )

            # Set default time range if not provided
            if end_time is None:
                end_time = datetime.now(timezone.utc)
            if start_time is None:
                start_time = datetime(2025, 1, 20)

            # Shared result containers with thread safety
            all_results = []
            failed_symbols = []
            result_lock = threading.Lock()

            def process_symbol(symbol: str, delivery_date: str) -> None:
                """Thread worker function"""
                try:
                    rates = self.get_historical_funding_rate(
                        symbol=symbol,
                        start_time=start_time,
                        end_time=end_time,
                        delivery_date=delivery_date
                    )

                    if rates is not None and not rates.empty:
                        with result_lock:
                            all_results.append(rates)
                            self.logger.info(
                                f"Fetched {len(rates)} funding rates for {symbol} "
                                f"from {pd.to_datetime(rates['fundingTime'].min(), unit='ms')} to {pd.to_datetime(rates['fundingTime'].max(), unit='ms')}"
                            )

                except Exception as e:
                    if '418' in str(e):
                        self._handle_rate_limit_error(e)
                        # Retry after IP ban
                        return process_symbol(symbol, delivery_date)
                    with result_lock:
                        failed_symbols.append(symbol)
                        self.logger.error(f"Error fetching funding rates for {symbol}: {e}")

            # Process symbols using thread pool
            with ThreadPoolExecutor(max_workers=max_workers) as executor:
                futures = []

                # Submit all symbols to thread pool
                for _, row in symbols_df.iterrows():
                    symbol = row['symbol']
                    delivery_date = row['delivery_date']
                    futures.append(
                        executor.submit(process_symbol, symbol, delivery_date)
                    )

                # Show progress bar while waiting for completion
                with tqdm(total=len(futures), desc="Fetching funding rates") as pbar:
                    for future in futures:
                        future.result()  # Wait for completion
                        pbar.update(1)

            # Report failed symbols
            if failed_symbols:
                self.logger.warning(
                    f"Failed to fetch funding rates for {len(failed_symbols)} symbols: {failed_symbols}"
                )

            # Process final results
            if all_results:
                result = pd.concat(all_results, axis=0)
                
                # Handle empty or invalid values
                numeric_cols = ['fundingRate', 'markPrice']
                for col in numeric_cols:
                    # Replace empty strings with NaN
                    result[col] = pd.to_numeric(result[col], errors='coerce')
                    
                    # Optional: fill NaN with 0 or remove rows with NaN
                    # result = result.dropna(subset=[col])  # Remove rows with NaN
                    result[col] = result[col].fillna(0)  # Or fill with 0
                
                result = (result
                        .drop_duplicates(subset=['symbol', 'fundingTime'], keep='last')
                        .sort_values(['symbol', 'fundingTime'])
                        .reset_index(drop=True))

                if not result.empty:
                    result['fundingTime'] = pd.to_datetime(result['fundingTime'], unit='ms')
                    #result[['fundingRate', 'markPrice']] = result[['fundingRate', 'markPrice']].astype(float)
                    result['exchange'] = 'binance'
                    result['type'] = 'PERPETUAL'

                    # Reorder columns
                    columns = ['symbol', 'exchange', 'type', 'fundingTime', 'fundingRate', 'markPrice']
                    return result[columns]

            return pd.DataFrame()

        except Exception as e:
            self.logger.error(f"Error in fetch_market_funding_rates: {e}")
            raise
    
    def _handle_rate_limit_error(self, e: Exception) -> None:
        """Centralized error handling for rate limits and IP bans"""
        error_str = str(e)
        
        # Handle IP ban (418)
        if '418' in error_str:
            ban_time_match = re.search(r'banned until (\d+)', error_str)
            if ban_time_match:
                ban_timestamp = int(ban_time_match.group(1))
                current_timestamp = int(time.time() * 1000)
                wait_time = (ban_timestamp - current_timestamp) / 1000
                
                if wait_time > 0:
                    ban_until = datetime.fromtimestamp(ban_timestamp/1000, tz=timezone.utc)
                    self.logger.warning(
                        f"IP banned until {ban_until}. "
                        f"Waiting {wait_time:.0f} seconds..."
                    )
                    
                    with tqdm(total=int(wait_time), desc="IP Ban Wait", 
                            bar_format='{desc}: {percentage:3.0f}%|{bar}| {n_fmt}/{total_fmt} seconds') as pbar:
                        remaining = wait_time
                        while remaining > 0:
                            sleep_time = min(60, remaining)
                            time.sleep(sleep_time)
                            pbar.update(int(sleep_time))
                            remaining -= sleep_time
                    
                    # Add additional cool-down period after ban expires
                    cool_down = 60  # 60 seconds cool-down
                    self.logger.info(f"IP ban wait completed, cooling down for {cool_down} seconds...")
                    time.sleep(cool_down)
                    return  # 418 is not raised but returned
            
            # Default handling for unparseable ban
            self.logger.warning("Unparseable IP ban, waiting 3 minutes")
            time.sleep(180)  # 3 minutes
            return
            
        # Handle rate limit (429)
        elif '429' in error_str:
            self.logger.warning("Rate limit hit, backing off")
            time.sleep(10)
            raise  # 429 is raised here in the function
    
    @retry(
        stop=stop_after_attempt(3),
        wait=wait_exponential(multiplier=1, min=4, max=10),
        reraise=True
    )
    @sleep_and_retry
    @limits(calls=SPOT_WEIGHT_LIMIT/SPOT_KLINE_WEIGHT, period=RATE_LIMIT_PERIOD)  # Conservative spot limit
    def _rate_limited_spot_klines(self, symbol: str, **kwargs) -> List:
        """Rate-limited spot API call"""
        try:
            return self.spot_client.klines(symbol=symbol, **kwargs)
        except Exception as e:
            self._handle_rate_limit_error(e)
            # After waiting for IP ban, retry the request
            if '418' in str(e):
                return self._rate_limited_spot_klines(symbol, **kwargs)  # 418 is not raised but returned
            raise  # other exceptions are raised here

    @retry(
        stop=stop_after_attempt(3),
        wait=wait_exponential(multiplier=1, min=4, max=10),
        reraise=True
    )
    @sleep_and_retry
    @limits(calls=FUTURES_WEIGHT_LIMIT/FUTURES_KLINE_WEIGHT, period=RATE_LIMIT_PERIOD)  # Conservative futures limit
    def _rate_limited_futures_klines(self, symbol: str, **kwargs) -> List:
        """Rate-limited futures API call"""
        try:
            return self.um_futures_client.klines(symbol=symbol, **kwargs)
        except Exception as e:
            self._handle_rate_limit_error(e)
            # After waiting for IP ban, retry the request
            if '418' in str(e):
                return self._rate_limited_futures_klines(symbol, **kwargs)
            raise
    
    @retry(
        stop=stop_after_attempt(3),
        wait=wait_exponential(multiplier=1, min=4, max=10),
        reraise=True
    )
    @sleep_and_retry
    @limits(calls=390, period=RATE_LIMIT_PERIOD)  # Conservative futures limit
    def _rate_limited_options_klines(self, symbol: str, **kwargs) -> List:
        """Rate-limited futures API call"""
        try:
            return self.options_client.get_klines(symbol=symbol, **kwargs)
        except Exception as e:
            self._handle_rate_limit_error(e)
            # After waiting for IP ban, retry the request
            if '418' in str(e):
                return self._rate_limited_options_klines(symbol, **kwargs)
            raise
    
    def get_klines(self, 
                   symbol: str,
                   type: str,
                   start_time: int = None,
                   end_time: int = None,
                   interval: str = '1m',
                   limit: int = 1000) -> pd.DataFrame:
        """
        Fetch kline/candlestick data for spot or futures
        
        Parameters:
        - symbol: Trading pair symbol
        - type: 'PERPETUAL' or 'SPOT' or 'OPTION'
        - start_time: Start time for historical data; UTC default; [
        - end_time: End time for historical data; UTC default; ]
        - interval: Kline interval ('1m' for 1-minute)
        - limit: Number of records to fetch (max 1000)
        """
        try:
            if type == 'PERPETUAL':
                api_call = self._rate_limited_futures_klines
            elif type == 'SPOT':
                api_call = self._rate_limited_spot_klines
            elif type == 'OPTION':
                api_call = self._rate_limited_options_klines
            else:
                raise ValueError(f"Invalid type: {type}")
            
            klines = api_call(
                symbol=symbol,
                interval=interval,
                limit=limit,
                startTime=start_time,
                endTime=end_time
            )
            
            if not klines:  # Check for empty response
                return pd.DataFrame()
            
            # Convert to DataFrame
            if type in ['PERPETUAL', 'SPOT']:
                df = pd.DataFrame(klines, columns=[
                    'timestamp', 'open', 'high', 'low', 'close', 
                    'volume', 'close_time', 'quote_volume', 'trades_count',
                    'taker_buy_volume', 'taker_buy_quote_volume', 'ignore'
                ])         
            elif type in ['OPTION']:
                df = pd.DataFrame(klines)
                df.columns = ['open', 'high', 'low', 'close', 'volume', 'interval', 'trades_count', 
             'taker_buy_volume', 'taker_buy_quote_volume', 'quote_volume', 'timestamp', 'close_time']    

            return df
            
        except Exception as e:
            self.logger.error(f"Error fetching klines for {symbol}: {e}")
            raise    
    
    def get_historical_klines(self,
                            symbol: str,
                            type: str,
                            start_time: Union[str, datetime, int],
                            end_time: Union[str, datetime, int],
                            delivery_date: Union[str, datetime, int] = '2100-12-25 08:00:00',
                            interval: str = '1m') -> pd.DataFrame:
        """
        Fetch historical kline data by making multiple requests if needed
        Handles rate limiting and pagination
        """
        try:
            all_klines = []
            
            # Convert times to milliseconds timestamp
            if isinstance(start_time, (str, datetime)):
                start_time_ms = int(pd.Timestamp(start_time).timestamp() * 1000)
            else:
                start_time_ms = start_time

            if isinstance(end_time, (str, datetime)):
                end_time_ms = int(pd.Timestamp(end_time).timestamp() * 1000)
            else:
                end_time_ms = end_time
                
            # Check delivery date for futures
            if type in ['PERPETUAL', 'OPTION'] and delivery_date and isinstance(delivery_date, (str, datetime)):
                # get delivery datetime utc; end_time is utc; compare
                #with connect_duckdb(self.db_path) as con:
                    # 取出来就直接是 tz naive; 但实质是 UTC
                    #delivery_date = con.execute(f'''select delivery_date from bn_perp_symbols where symbol = '{symbol}' ''').fetchone()[0]

                # Convert delivery_date to UTC timestamp in milliseconds
                delivery_date_ms = int(pd.Timestamp(delivery_date).timestamp() * 1000)
                
                # Compare millisecond timestamps directly
                end_time_ms = min(end_time_ms, delivery_date_ms)
            
            if type in ['PERPETUAL', 'SPOT']:
                current_start_ms = start_time_ms
                while end_time_ms >= current_start_ms: # []                
                    df = self.get_klines(
                        symbol=symbol,
                        type=type,
                        start_time=current_start_ms,
                        end_time=end_time_ms,
                        interval=interval,
                        limit=499 if type in ['PERPETUAL'] else 1000,  # limit parameter ---- rate limit                 
                    )
                    
                    if df is None or df.empty:
                        break
                        
                    all_klines.append(df)
                    
                    # Update start_time for next request
                    current_start_ms = int(df['timestamp'].iloc[-1]) + 1
            
            elif type in ['OPTION']:
                current_end_ms = end_time_ms
                while current_end_ms >= start_time_ms: # []               
                    df = self.get_klines(
                        symbol=symbol,
                        type=type,
                        start_time=start_time_ms,
                        end_time=current_end_ms,
                        interval=interval,
                        limit=499  # limit parameter ---- rate limit                     
                    )
                    
                    if df is None or df.empty:
                        break

                    all_klines.append(df)
                    
                    # Update start_time for next request
                    current_end_ms = int(df['timestamp'].iloc[-1]) - 1
                        
            
            if all_klines:
                result = pd.concat(all_klines, axis=0)
                
                if type in ['PERPETUAL', 'SPOT']:
                    result = result.drop_duplicates(subset=['timestamp'], keep='last')

                elif type in ['OPTION']:
                    result = result.drop_duplicates(subset=['timestamp'], keep='first')

                result = (result
                        .sort_values(['timestamp'])
                        .reset_index(drop=True)
                        )
                result['symbol'] = symbol
                return result
            
            return pd.DataFrame()
            
        except Exception as e:
            self.logger.error(f"Error fetching historical kline data for {symbol}: {e}")
            raise
    
    def fetch_market_klines_threadpool(self,
                        type: str,
                        start_time: Union[str, datetime, int],
                        end_time: Union[str, datetime, int],
                        interval: str = '1m') -> pd.DataFrame:
        """Fetch historical kline data using thread pool"""
        try:
            # Get current active symbols
            if type in ['PERPETUAL']:
                symbols_df = clickhouse_query(self.con, 
                        f'''select symbol, delivery_date 
                        from bn_perp_symbols 
                        where delivery_date >= '{pd.Timestamp(start_time)}' ''')
            elif type in ['SPOT']:
                symbols_df = clickhouse_query(self.con, 
                        '''select symbol from bn_spot_symbols 
                        where quote_asset in ('USDT','USDC') ''')
            elif type in ['OPTION']:
                symbols_df = clickhouse_query(self.con, 
                        f'''select symbol, expiryDate 
                        from bn_option_symbols_active
                        where expiryDate >= '{pd.Timestamp(start_time)}' ''')

            # Calculate optimal thread count based on rate limits
            if type in ['PERPETUAL']:
                # For futures with limit=1000: 2400/5 = 480 requests/min
                max_workers = self.FUTURES_MAX_WORKERS  # Conservative
            elif type in ['OPTION']:
                max_workers = self.OPTIONS_MAX_WORKERS    
            elif type in ['SPOT']:
                max_workers = self.SPOT_MAX_WORKERS  # Spot has higher limit
            

            self.logger.info(
                f"Fetching {interval} klines for {len(symbols_df)} "
                f"{type} symbols using {max_workers} threads"
            )

            # Set default time range if not provided
            if end_time is None:
                end_time = datetime.now(timezone.utc)
            if start_time is None:
                start_time = datetime(2025, 1, 20)
            
            # Shared result containers
            all_results = []
            failed_symbols = []
            result_lock = threading.Lock()
            
            def process_symbol(symbol, delivery_date=None):
                """Thread worker function"""
                try:
                    klines = self.get_historical_klines(
                        symbol=symbol,
                        type=type,
                        start_time=start_time,
                        end_time=end_time,
                        delivery_date=delivery_date,
                        interval=interval
                    )
                    
                    if klines is not None and not klines.empty:
                        with result_lock:
                            all_results.append(klines)
                            self.logger.info(
                                f"Fetched {len(klines)} klines for {symbol} "
                                f"from {pd.to_datetime(klines['timestamp'].min(), unit='ms')} to {pd.to_datetime(klines['timestamp'].max(), unit='ms')}"
                            )
                    
                except Exception as e:
                    if '418' in str(e):
                        self._handle_rate_limit_error(e)
                        # Retry after IP ban
                        return process_symbol(symbol, delivery_date)
                    with result_lock:
                        failed_symbols.append(symbol)
                        self.logger.error(f"Error fetching {symbol}: {e}")

            # Process symbols using thread pool
            with ThreadPoolExecutor(max_workers=max_workers) as executor:
                futures = []
                
                # Submit all symbols to thread pool
                for _, row in symbols_df.iterrows():
                    symbol = row['symbol']
                    if type in ['PERPETUAL']:
                        delivery_date = row['delivery_date']
                    elif type in ['SPOT']:
                        delivery_date = None
                    elif type in ['OPTION']:
                        delivery_date = row['expiryDate']
                    futures.append(
                        executor.submit(process_symbol, symbol, delivery_date)
                    )
                
                # Show progress bar while waiting for completion
                with tqdm(total=len(futures), desc="Fetching klines") as pbar:
                    for future in futures:
                        future.result()  # Wait for completion
                        pbar.update(1)

            # Report failed symbols
            if failed_symbols:
                self.logger.warning(
                    f"Failed to fetch data for {len(failed_symbols)} symbols: {failed_symbols}"
                )

            # Process final results
            if all_results:
                result = pd.concat(all_results, axis=0)
                result = (result
                        .sort_values(['symbol', 'timestamp'])
                        .drop_duplicates(subset=['symbol', 'timestamp'], keep='last')
                        .reset_index(drop=True))

                if not result.empty:
                    # Convert types
                    result['timestamp'] = pd.to_datetime(result['timestamp'], unit='ms')
                    result['close_time'] = pd.to_datetime(result['close_time'], unit='ms')
                    
                    numeric_cols = ['open', 'high', 'low', 'close', 'volume', 
                                'quote_volume', 'taker_buy_volume', 
                                'taker_buy_quote_volume']
                    result[numeric_cols] = result[numeric_cols].astype(float)
                    
                    result['exchange'] = 'binance'
                    result['type'] = type
                    result['interval'] = interval

                    columns = ['symbol', 'exchange', 'type', 'interval', 'timestamp', 
                            'close_time', 'open', 'high', 'low', 'close', 'volume', 
                            'quote_volume', 'taker_buy_volume', 'taker_buy_quote_volume', 
                            'trades_count']
                    return result[columns]

            return pd.DataFrame()

        except Exception as e:
            self.logger.error(f"Error in fetch_market_klines: {e}")
            raise

    
    def calculate_premium_wma(self,
                            start_time: Union[str, datetime, int],
                            end_time: Union[str, datetime, int]) -> pd.DataFrame:
        """Calculate premium WMA with batching and rate limiting"""
        try:
            # Get current perpetual symbols
            window = 120
            q = f'''
            SELECT 
                p.symbol,
                p.exchange,
                p.timestamp,
                p.close_time,
                p.close / s.close - 1 as premium
            FROM bn_perp_klines p
            INNER JOIN bn_spot_klines s
                ON p.symbol = s.symbol
                AND p.timestamp = s.timestamp
            WHERE p.timestamp >= TIMESTAMP '{start_time}' - interval '{window} minute'
                AND p.timestamp <= TIMESTAMP '{end_time}'
            ORDER BY p.symbol, p.timestamp
            '''
            df = clickhouse_query(self.con, q)

            def calculate_wma(df, field='premium', window=120):
                """
                Calculate WMA of premium over specified hours
                
                Parameters:
                df: DataFrame with 'timestamp', 'symbol', field='ps_premium'
                hours: lookback window in hours
                """
                
                # Method 1: Using pandas_ta (simplest)
                df[f'wma{window}_{field}'] = df.groupby('symbol')[field].transform(
                    lambda x: ta.wma(x, length=window)
                )
                
                return df
            
            premium_wma = calculate_wma(df, field='premium', window=window)
        
            return premium_wma[premium_wma['timestamp'].between(start_time, end_time)]

        except Exception as e:
            self.logger.error(f"Error in calculate_premium_wma: {e}")
            raise

@dataclass
class TableConfig:
    """Configuration for a market data table"""
    name: str                                    # Table name
    primary_keys: List[str]                      # Primary key columns
    columns: Dict[str, str]                      # Column names and types
    fetch_func: Callable                         # Function to fetch data
    fetch_args: Dict[str, Any]                   # Additional arguments for fetch_func
    update_frequency: str                        # Update frequency ('minute', 'hour', '8h', 'day')
    needs_incremental: bool = True               # Whether table needs incremental updates


def create_crypto_data_pipeline(con: Client) -> Dict[str, TableConfig]:
    """Create configurations for different crypto market data tables"""
    
    # Define table configurations
    table_configs = {
        # Binance Spot Symbols
        'bn_spot_symbols': TableConfig(
            name='bn_spot_symbols',
            primary_keys=['symbol', 'exchange'],
            columns={
                'symbol': 'String',
                'base_asset': 'String',
                'quote_asset': 'String',
                'exchange': 'String',
                'type': 'String',
                'status': 'String',
                'is_spot_trading_allowed': 'UInt8',
                'is_margin_trading_allowed': 'UInt8',
                'base_precision': 'Int32',
                'quote_precision': 'Int32',
                'min_price': 'Float64',
                'max_price': 'Float64',
                'tick_size': 'Float64',
                'min_qty': 'Float64',
                'max_qty': 'Float64',
                'step_size': 'Float64'
            },
            fetch_func=lambda fetcher: fetcher.get_spot_symbols(),
            fetch_args={},
            update_frequency='daily',
            needs_incremental=False
        ),
        
        # Binance Perpetual Futures Symbols
        'bn_perp_symbols': TableConfig(
            name='bn_perp_symbols',
            primary_keys=['symbol', 'exchange'],
            columns={
                'symbol': 'String',
                'base_asset': 'String',
                'quote_asset': 'String',
                'margin_asset': 'String',
                'exchange': 'String',
                'type': 'String',
                'underlyingSubType': 'String',
                'status': 'String',
                'onboard_date': 'DateTime',
                'delivery_date': 'DateTime',
                'price_precision': 'Int32',
                'quantity_precision': 'Int32',
                'min_price': 'Float64',
                'max_price': 'Float64',
                'tick_size': 'Float64',
                'min_qty': 'Float64',
                'max_qty': 'Float64',
                'step_size': 'Float64'
            },
            fetch_func=lambda fetcher: fetcher.get_um_perpetual_symbols(),
            fetch_args={},
            update_frequency='daily',
            needs_incremental=False
        ),
        
        # Binance Options Symbols: Active
        'bn_option_symbols_active': TableConfig(
            name='bn_option_symbols_active',
            primary_keys=['symbol', 'exchange'],
            columns={
                'symbol': 'String',
                'underlying': 'String',
                'quoteAsset': 'String',
                'unit': 'Int32',
                'exchange': 'String',
                'type': 'String',
                'expiryDate': 'DateTime',
                'strikePrice': 'Float64',
                'side': 'String',                  
                # Price filter info
                'minPrice': 'Float64',
                'maxPrice': 'Float64',
                'tickSize': 'Float64',
                'priceScale': 'Int32',
                # Lot size filter info
                'minQty': 'Float64',
                'maxQty': 'Float64',
                'stepSize': 'Float64',
                'quantityScale': 'Int32',
                # Fee rates
                'makerFeeRate': 'Float64',
                'takerFeeRate': 'Float64',
                'liquidationFeeRate': 'Float64',
                # Margin requirements
                'initialMargin': 'Float64',
                'maintenanceMargin': 'Float64',
                'minInitialMargin': 'Float64',
                'minMaintenanceMargin': 'Float64'            
            },
            fetch_func=lambda fetcher: fetcher.get_option_symbols(),
            fetch_args={},
            update_frequency='daily',
            needs_incremental=False
        ),

        # Binance Options Symbols: Excercised
        'bn_option_symbols_exercised': TableConfig(
            name='bn_option_symbols_exercised',
            primary_keys=['symbol', 'exchange'],
            columns={
                'symbol': 'String',
                'exchange': 'String',
                'type': 'String',
                'underlying': 'String',
                'expiryDate': 'DateTime',
                'strikePrice': 'Float64',
                'realStrikePrice': 'Float64',
                'strikeResult': 'String',
            },
            fetch_func=lambda fetcher, start_time, end_time: 
                fetcher.fetch_market_option_exercise_history_threadpool(
                    start_time=start_time,
                    end_time=end_time,
                    limit=100
                ),
            fetch_args={},
            update_frequency='daily',
            needs_incremental=True
        ),

        # Binance Spot Klines
        'bn_spot_klines': TableConfig(
            name='bn_spot_klines',
            primary_keys=['symbol', 'exchange', 'interval', 'timestamp'],
            columns={
                'symbol': 'String',
                'exchange': 'String',
                'type': 'String',
                'interval': 'String',
                'timestamp': 'DateTime',
                'close_time': 'DateTime',
                'open': 'Float64',
                'high': 'Float64',
                'low': 'Float64',
                'close': 'Float64',
                'volume': 'Float64',
                'quote_volume': 'Float64',
                'taker_buy_volume': 'Float64',
                'taker_buy_quote_volume': 'Float64',
                'trades_count': 'Int32'
            },
            fetch_func=lambda fetcher, start_time, end_time: 
                fetcher.fetch_market_klines_threadpool(
                    type='SPOT',
                    start_time=start_time,
                    end_time=end_time,
                    interval=klines_interval
                ),
            fetch_args={},
            update_frequency=klines_interval,
            needs_incremental=True
        ),
        
        # Binance Perpetual Klines
        'bn_perp_klines': TableConfig(
            name='bn_perp_klines',
            primary_keys=['symbol', 'exchange', 'interval', 'timestamp'],
            columns={
                'symbol': 'String',
                'exchange': 'String',
                'type': 'String',
                'interval': 'String',
                'timestamp': 'DateTime',
                'close_time': 'DateTime',
                'open': 'Float64',
                'high': 'Float64',
                'low': 'Float64',
                'close': 'Float64',
                'volume': 'Float64',
                'quote_volume': 'Float64',
                'taker_buy_volume': 'Float64',
                'taker_buy_quote_volume': 'Float64',
                'trades_count': 'Int32'
            },
            fetch_func=lambda fetcher, start_time, end_time: 
                fetcher.fetch_market_klines_threadpool(
                    type='PERPETUAL',
                    start_time=start_time,
                    end_time=end_time,
                    interval=klines_interval
                ),
            fetch_args={},
            update_frequency=klines_interval,
            needs_incremental=True
        ),

        # Binance Option Klines
        'bn_option_klines': TableConfig(
            name='bn_option_klines',
            primary_keys=['symbol', 'exchange', 'interval', 'timestamp'],
            columns={
                'symbol': 'String',
                'exchange': 'String',
                'type': 'String',
                'interval': 'String',
                'timestamp': 'DateTime',
                'close_time': 'DateTime',
                'open': 'Float64',
                'high': 'Float64',
                'low': 'Float64',
                'close': 'Float64',
                'volume': 'Float64',
                'quote_volume': 'Float64',
                'taker_buy_volume': 'Float64',
                'taker_buy_quote_volume': 'Float64',
                'trades_count': 'Int32'
            },
            fetch_func=lambda fetcher, start_time, end_time: 
                fetcher.fetch_market_klines_threadpool(
                    type='OPTION',
                    start_time=start_time,
                    end_time=end_time,
                    interval=klines_interval                   
                ),
            fetch_args={},
            update_frequency=klines_interval,
            needs_incremental=True
        ),

        # Binance Premium; Calculation 
        'bn_premium': TableConfig(
            name='bn_premium',
            primary_keys=['symbol', 'exchange', 'timestamp'],
            columns={
                'symbol': 'String',
                'exchange': 'String',
                'timestamp': 'DateTime',
                'close_time': 'DateTime',
                'premium': 'Float64',
                'wma120_premium': 'Float64' 
            },
            fetch_func=lambda fetcher, start_time, end_time: 
                fetcher.calculate_premium_wma(
                    start_time=start_time,
                    end_time=end_time
                ),
            fetch_args={},
            update_frequency=klines_interval,  # Funding rates update every 8 hours
            needs_incremental=True
        ),
        
        # Binance Funding Rates; UM Perpetual Futures
        'bn_funding_rates': TableConfig(
            name='bn_funding_rates',
            primary_keys=['symbol', 'exchange', 'fundingTime'],
            columns={
                'symbol': 'String',
                'exchange': 'String',
                'type': 'String',
                'fundingTime': 'DateTime',
                'fundingRate': 'Float64',
                'markPrice': 'Float64'
            },
            fetch_func=lambda fetcher, start_time, end_time: 
                fetcher.fetch_market_funding_rates_threadpool(
                    start_time=start_time,
                    end_time=end_time
                ),
            fetch_args={},
            update_frequency='2h',  # Funding rates update every 8 hours
            needs_incremental=True
        ),

        # Binance Margin Interest Rates; Spot
        'bn_margin_interest_rates': TableConfig(
            name='bn_margin_interest_rates',
            primary_keys=['asset', 'exchange', 'timestamp'],
            columns={
                'asset': 'String',
                'exchange': 'String',
                'type': 'String',
                'timestamp': 'DateTime',
                'dailyInterestRate': 'Float64',
                'vipLevel': 'Int32'
            },
            fetch_func=lambda fetcher, start_time, end_time: 
                fetcher.fetch_market_margin_interest_rates_threadpool(
                    start_time=start_time,
                    end_time=end_time,
                    vip_level=0
                ),
            fetch_args={},
            update_frequency='1h',
            needs_incremental=True
        )
    }
    
    return table_configs

class CryptoDataPipeline:
    def __init__(self, con: Client, bn_api_key: str = None, bn_api_secret: str = None):
        self.con = con
        self.fetcher = BinanceDataFetcher(con, api_key=bn_api_key, api_secret=bn_api_secret)
        self.table_configs = create_crypto_data_pipeline(con)
        
        # Setup logging
        logging.basicConfig(level=logging.INFO)
        self.logger = logging.getLogger(__name__)
        
        # Initialize database and tables
        self._initialize_database()
        
    def _initialize_database(self):
        """Initialize database tables if they don't exist"""
        try:

            for config in self.table_configs.values():
                columns_sql = ', '.join(f"{col} {dtype}" for col, dtype in config.columns.items())
                primary_key_sql = ', '.join(config.primary_keys)
                
                create_table_sql = f"""
                    CREATE TABLE IF NOT EXISTS {config.name} (
                        {columns_sql}
                    ) ENGINE = ReplacingMergeTree()
                    PRIMARY KEY ({primary_key_sql})
                    ORDER BY ({primary_key_sql})
                """
                self.logger.info(f"Creating table {config.name} if not exists")
                self.con.execute(create_table_sql)
        
        except Exception as e:
            print(f"Error initializing database: {e}")
            raise
    
    def get_latest_update(self, config: TableConfig) -> Optional[datetime]:
        """Get the latest timestamp in a table"""
        try:
            # Find the appropriate time column
            time_col = next((col for col in ['timestamp', 'fundingTime', 'expiryDate'] 
                            if col in config.columns), None)
            
            if not time_col:
                print(f"No time column found for {config.name}")
                return None
            
            result = self.con.execute(f"SELECT MAX({time_col}) FROM {config.name}")[0][0]
            #print(result)
            if result and int(pd.Timestamp(result).timestamp()) > 28800:
                # UTC
                return pd.Timestamp(result) #.tz_localize('Asia/Shanghai').tz_convert('UTC')
            else:
                return None
        
        except Exception as e:
            self.logger.error(f"Error getting latest timestamp for {config.name}: {e}")
            return None
    
    def update_table(self, config: TableConfig, new_df: pd.DataFrame):
        """Update table with new data using ReplacingMergeTree"""
        if len(new_df) == 0:
            return
            
        start_time = time.time()
        
        try:
            # Ensure all columns exist and are in correct order
            for col in config.columns.keys():
                if col not in new_df.columns:
                    new_df[col] = None
            new_df = new_df[config.columns.keys()]
                        
            # Convert boolean columns to UInt8
            bool_columns = [col for col, dtype in config.columns.items() 
                        if dtype == 'UInt8']
            for col in bool_columns:
                if col in new_df.columns:
                    # Explicitly convert to int using numpy
                    new_df[col] = new_df[col].astype(bool).astype(np.uint8)
            
            # Insert new data (ReplacingMergeTree will handle duplicates)
            self.con.insert_dataframe(
                f"INSERT INTO {config.name} VALUES",
                new_df
            )
            
            # Optionally force merge to remove old versions
            # Note: This is resource-intensive, might want to do it less frequently
            self.con.execute(f"OPTIMIZE TABLE {config.name} FINAL")
            
            print(f"Time taken to update {config.name}: {time.time() - start_time:.2f} seconds")
            
        except Exception as e:
            self.logger.error(f"Error updating table {config.name}: {e}")
            raise

    def update_market_data(self, 
                        config: TableConfig,
                        start_time: Optional[datetime] = None,
                        end_time: Optional[datetime] = None):
        """
        Update market data for a specific table
        
        Parameters:
        - config: 
        - start_time: Optional start time for incremental tables
        - end_time: Optional end time for incremental tables
        """
        try:
            start = time.time()
            # Handle different update patterns based on needs_incremental
            if config.needs_incremental:
                # For incremental tables (klines and funding rates)
                # Set default end time to now if not provided
                if end_time is None:
                    end_time = pd.Timestamp.now(tz='UTC').tz_localize(None)
                
                if start_time is None:
                    # Get latest timestamp if not provided
                    latest_time = self.get_latest_update(config) # tz naive; UTC
                    if latest_time:
                        # Add a small buffer to avoid gaps
                        if config.name in ['bn_funding_rates', 'bn_margin_interest_rates', 'bn_option_symbols_exercised']:
                            start_time = latest_time - timedelta(hours=8)
                        elif config.update_frequency == klines_interval:
                            start_time = latest_time - timedelta(hours=2)
                    else:
                        # If no data exists, use a default start time
                        start_time = pd.Timestamp(datetime(2020, 1, 1)) 
                    print(f"Start time: {start_time}")                                    
                
                # Fetch new data with time range
                print(f"\n=== Fetching {config.name} data from {start_time} to {end_time} ===")
                new_df = config.fetch_func(
                    self.fetcher,
                    start_time=start_time,
                    end_time=end_time,
                    **config.fetch_args
                )
                
            else:
                # For non-incremental tables (symbol information)
                print(f"\n=== Fetching latest {config.name} data ===")
                new_df = config.fetch_func(
                    self.fetcher,
                    **config.fetch_args
                )

            print(f"Time taken to fetch {config.name}: {time.time() - start:.2f} seconds")
            
            # Update table if we have new data
            if new_df is not None and not new_df.empty:
                print(f"Updating {config.name} with {len(new_df)} rows")           
                #print(new_df[['symbol', 'onboard_date', 'delivery_date']])
                self.update_table(config, new_df)
                print(f"Successfully updated {config.name}")
            else:
                print(f"No new data to update for {config.name}")               
                    
        except Exception as e:
            print(f"Error updating {config.name}: {e}")
            raise

    def update_all(self, start_time: Optional[datetime] = None, end_time: Optional[datetime] = None):
        """Update all tables in the pipeline"""
        for table_name in symbols_table_list:
            try:
                print(f"\nUpdating {table_name}...")
                self.update_market_data(self.table_configs[table_name], start_time, end_time)
            except Exception as e:
                print(f"Failed to update {table_name}: {e}")
                continue
        
        if end_time is None:
            end_time = pd.Timestamp.now(tz='UTC').tz_localize(None)

        for table_name in klines_table_list:
            try:
                print(f"\nUpdating {table_name}...")
                self.update_market_data(self.table_configs[table_name], start_time, end_time)
            except Exception as e:
                print(f"Failed to update {table_name}: {e}")
                continue
        
        #time.sleep(self.fetcher.RATE_LIMIT_DELAY)
        for table_name in ['bn_option_klines']:
            try:
                print(f"\nUpdating {table_name}...")
                self.update_market_data(self.table_configs[table_name], start_time, end_time)
            except Exception as e:
                print(f"Failed to update {table_name}: {e}")
                continue

    def update_timely(self):
        """Update timely data for all tables"""
        start_time = None
        end_time = pd.Timestamp.now(tz='UTC').tz_localize(None)

        for table_name in ['bn_perp_symbols','bn_spot_symbols','bn_perp_klines','bn_spot_klines','bn_premium']:
            try:
                print(f"\n=== Updating {table_name} ===")
                self.update_market_data(self.table_configs[table_name], start_time, end_time)
                print('-'*100)
            except Exception as e:
                print(f"Failed to update {table_name}: {e}")
                continue

    def update_hourly(self):
        """Update hourly data for all tables"""
        start_time = None
        end_time = pd.Timestamp.now(tz='UTC').tz_localize(None)

        for table_name in ['bn_funding_rates']:
            try:
                print(f"\n=== Updating {table_name} ===")
                self.update_market_data(self.table_configs[table_name], start_time, end_time)
                print('-'*100)
            except Exception as e:
                print(f"Failed to update {table_name}: {e}")
                continue
    
    def validate_data(self):
<<<<<<< HEAD
        for table_name, interval in zip(['bn_perp_klines', 'bn_spot_klines', 'bn_option_klines'], [1, 1, 1]):
            print(f"\n---- Validating {table_name} data ----")
=======
        for type in ['perp', 'spot']:
            print(f"\nValidating {type} klines data...")
>>>>>>> 9a84fde3
            gaps_query = f'''
            WITH time_diffs AS (
                SELECT 
                    symbol,
                    timestamp,
                    anyLast(timestamp) OVER (PARTITION BY symbol ORDER BY timestamp
                        ROWS BETWEEN 1 FOLLOWING AND 1 FOLLOWING) as next_timestamp,
                    dateDiff('hour', timestamp, 
                        anyLast(timestamp) OVER (PARTITION BY symbol ORDER BY timestamp
                            ROWS BETWEEN 1 FOLLOWING AND 1 FOLLOWING)
                    ) as hours_diff
<<<<<<< HEAD
                FROM {table_name}
=======
                FROM bn_{type}_klines
>>>>>>> 9a84fde3
            )
            SELECT 
                symbol,
                timestamp as gap_start,
                next_timestamp as gap_end,
                hours_diff as gap_hours
            FROM time_diffs
<<<<<<< HEAD
            WHERE hours_diff > {interval}  -- Gap larger than expected interval
=======
            WHERE hours_diff > 1  -- Gap larger than expected interval
>>>>>>> 9a84fde3
                AND next_timestamp is not null
            ORDER BY gap_hours DESC
            --LIMIT 20  -- Show top 20 largest gaps
            '''
            print("\nChecking for time gaps...")
            gaps_df = clickhouse_query(self.con, gaps_query)
            if not gaps_df.empty:
                print("\nFound time gaps:")
                print(gaps_df)
            else:
                print("No time gaps found.")
    
    def get_extreme_cases(self, interval: int = 30, threshold_delta: float = -0.006, threshold_diff: int = 1440):
        """Get extreme cases for a table"""
        q = f'''
            WITH prepare_fundingRate AS (
                SELECT 
                    p.symbol,
                    p.timestamp AS fundingTime,
                    LAG(p.timestamp, {interval}) OVER (
                        PARTITION BY p.symbol 
                        ORDER BY p.timestamp
                    ) AS prev_fundingTime,
                    wma120_premium as fundingRate,
                    LAG(wma120_premium, {interval}) OVER (
                        PARTITION BY p.symbol 
                        ORDER BY p.timestamp
                    ) AS prev_fundingRate
                FROM bn_premium p
                INNER JOIN bn_perp_symbols s
                    ON p.symbol = s.symbol
                    AND p.timestamp > s.onboard_date + INTERVAL 5 DAY
            ),

            extreme_events AS (
                WITH change AS (
                    SELECT 
                        *,
                        fundingRate - prev_fundingRate as fundingRate_change,
                        DATEDIFF('minute', LAG(fundingTime) OVER (PARTITION BY symbol ORDER BY fundingTime), fundingTime) as fundingTime_diff
                    FROM prepare_fundingRate
                    WHERE fundingRate_change < {threshold_delta}
                )
                SELECT 
                    *
                FROM change
                WHERE (fundingTime_diff is null) OR (fundingTime_diff > {threshold_diff})
            )

            SELECT * FROM extreme_events
            ORDER BY fundingTime DESC
        '''
        extreme_df = clickhouse_query(self.con, q)
        extreme_df['fundingTime_cn'] = extreme_df['fundingTime'].dt.tz_localize('UTC').dt.tz_convert('Asia/Shanghai').dt.tz_localize(None)
        
        return extreme_df.head(10)

"""
from dotenv import load_dotenv
load_dotenv()

with connect_clickhouse(
    host=os.environ['CLICKHOUSE_HOST'],
    port=os.environ['CLICKHOUSE_PORT'],
    database=os.environ['CLICKHOUSE_DATABASE'],
    username=os.environ['CLICKHOUSE_USERNAME'],
    password=os.environ['CLICKHOUSE_PASSWORD']
    ) as con:
    
    pipeline = CryptoDataPipeline(
        con=con,
        bn_api_key=os.environ['BINANCE_API_KEY'],
        bn_api_secret=os.environ['BINANCE_API_SECRET']
    )
    pipeline.validate_data()

    #df = pipeline.fetcher.get_options_symbols()
    '''df = pipeline.fetcher.fetch_market_options_exercise_history_threadpool(
        start_time=int(pd.Timestamp('2025-04-10 08:00:00').timestamp() * 1000),
        end_time=int(pd.Timestamp('2025-05-10 00:00:00').timestamp() * 1000))
    print(df.groupby(['underlying','expiryDate']).size())
    '''

    '''df = pipeline.fetcher.get_historical_klines(
            symbol='FUNUSDT',
            type='PERPETUAL',
            interval='1h',
            start_time='2025-03-25 08:00:00',
            end_time='2025-04-05 08:00:00'
        )
    df.timestamp = pd.to_datetime(df.timestamp, unit='ms')
    print(df.dtypes)
    print(df)
    '''
    
    '''
    pipeline.update_market_data(
        config=pipeline.table_configs['bn_option_symbols_active'], 
        start_time=None, 
        end_time=None
    )
    '''

    '''
    pipeline.update_market_data(
        config=pipeline.table_configs['bn_option_symbols_exercised'], 
        start_time=None, 
        end_time=None
    )
    '''
    
    '''
    pipeline.update_market_data(
        config=pipeline.table_configs['bn_option_klines'], 
        start_time='2024-01-01 00:00:00', 
        end_time=None
    )
    '''
    #print(pipeline.get_latest_update(pipeline.table_configs['bn_option_symbols_exercised']))
    #print(clickhouse_query(con, 'show tables'))
    #clickhouse_query(con, 'drop table if exists bn_option_symbols_exercised')
    #clickhouse_query(con, 'drop table if exists bn_option_symbols_active')
    table_name = 'bn_option_symbols_exercised'
    ts_col = 'expiryDate'
    df = clickhouse_query(con, f'select * from {table_name} order by {ts_col} desc limit 10')
    print(df)
    start_time = pipeline.get_latest_update(pipeline.table_configs[table_name])
    print(start_time)
    df = clickhouse_query(con, f'''select symbol, expiryDate 
        from bn_option_symbols_active
        where expiryDate >= '{start_time}' ''')
    
    print(df)
    #print(df.groupby(['expiryDate','underlying','strikePrice']).size())
    #print(con.execute(f"SELECT MAX(expiryDate) FROM bn_option_symbols_exercised"))
    #pipeline.validate_data()
"""

"""    

    #pipeline.update_all()
    #print(pipeline.fetcher.get_um_perpetual_symbols())
    #pipeline.update_market_data(pipeline.table_configs['bn_spot_symbols'])
    #pipeline.update_market_data(pipeline.table_configs['bn_perp_symbols'])
    #pipeline.update_market_data(
    #    pipeline.table_configs['bn_perp_klines'],
    #    start_time=None, #'2025-02-22 07:52:00',
    #    end_time='2020-01-03 00:00:00'
    #)
    pipeline.validate_data()
    df = pipeline.fetcher.get_historical_klines(
        symbol='YFIUSDT',
        start_time=int(pd.Timestamp('2020-11-30 00:00:00').timestamp()*1000),
        end_time=int(pd.Timestamp('2020-11-30 12:00:00').timestamp()*1000),
        interval='1h',
        is_futures=False
    )
    df['timestamp'] = pd.to_datetime(df['timestamp'], unit='ms')
    print(df[['symbol', 'timestamp', 'close', 'quote_volume']])
"""
#print(pipeline.fetcher.get_margin_interest_rate('BNX', start_time=int(pd.Timestamp('2025-01-20 00:00:00').timestamp()*1000), end_time=int(pd.Timestamp('2025-02-20 00:00:00').timestamp()*1000)))
#print(pipeline.fetcher.get_historical_margin_interest_rate('BNX', '2025-01-20 00:00:00', '2025-03-22 16:30:00', list_date=None, delist_date=None))
#fetcher = BinanceDataFetcher(con=connect_clickhouse(), api_key=os.environ['BINANCE_API_KEY'], api_secret=os.environ['BINANCE_API_SECRET'])
#fetcher.fetch_market_margin_interest_rates_threadpool(start_time=pd.Timestamp('2025-03-28 00:00:00'), end_time=pd.Timestamp.now(tz='UTC'))
#print(fetcher.get_margin_interest_rate('FORM', start_time=int(pd.Timestamp('2025-01-20 00:00:00').timestamp()*1000), end_time=int(pd.Timestamp('2025-02-20 00:00:00').timestamp()*1000)))
#print(fetcher.get_margin_interest_rate('FORM', start_time=int(pd.Timestamp('2025-01-20 00:00:00').timestamp()*1000), end_time=int(pd.Timestamp('2025-04-20 00:00:00').timestamp()*1000)))

#print(fetcher.get_historical_margin_interest_rate('FORM', '2025-02-20 00:00:00', '2025-03-22 16:30:00', list_date='2025-02-20 00:00:00', delist_date='2025-03-22 16:30:00'))
#print(fetcher.get_historical_margin_interest_rate('FORM', '2025-01-20 00:00:00', '2025-03-22 16:30:00', list_date=None, delist_date=None))

#print(fetcher.get_funding_rate('FORM', int(pd.Timestamp('2025-01-20 00:00:00').timestamp()*1000), int(pd.Timestamp('2025-02-20 00:00:00').timestamp()*1000)))
#con = connect_clickhouse()
#con.disconnect()<|MERGE_RESOLUTION|>--- conflicted
+++ resolved
@@ -1918,13 +1918,8 @@
                 continue
     
     def validate_data(self):
-<<<<<<< HEAD
         for table_name, interval in zip(['bn_perp_klines', 'bn_spot_klines', 'bn_option_klines'], [1, 1, 1]):
             print(f"\n---- Validating {table_name} data ----")
-=======
-        for type in ['perp', 'spot']:
-            print(f"\nValidating {type} klines data...")
->>>>>>> 9a84fde3
             gaps_query = f'''
             WITH time_diffs AS (
                 SELECT 
@@ -1936,11 +1931,7 @@
                         anyLast(timestamp) OVER (PARTITION BY symbol ORDER BY timestamp
                             ROWS BETWEEN 1 FOLLOWING AND 1 FOLLOWING)
                     ) as hours_diff
-<<<<<<< HEAD
                 FROM {table_name}
-=======
-                FROM bn_{type}_klines
->>>>>>> 9a84fde3
             )
             SELECT 
                 symbol,
@@ -1948,11 +1939,7 @@
                 next_timestamp as gap_end,
                 hours_diff as gap_hours
             FROM time_diffs
-<<<<<<< HEAD
             WHERE hours_diff > {interval}  -- Gap larger than expected interval
-=======
-            WHERE hours_diff > 1  -- Gap larger than expected interval
->>>>>>> 9a84fde3
                 AND next_timestamp is not null
             ORDER BY gap_hours DESC
             --LIMIT 20  -- Show top 20 largest gaps
